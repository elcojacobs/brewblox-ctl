--- conflicted
+++ resolved
@@ -8,6 +8,7 @@
 
 import click
 import pytest
+
 from brewblox_ctl import const, utils
 
 TESTED = utils.__name__
@@ -317,7 +318,6 @@
 def test_pip_install(mocker, m_sh):
     utils.pip_install('lib', 'lib2')
     m_sh.assert_called_with('python3 -m pip install --upgrade --no-cache-dir --prefer-binary lib lib2')
-<<<<<<< HEAD
 
 
 def test_esptool(mocked_ext, m_sh):
@@ -333,8 +333,6 @@
     utils.esptool()
     m_sh.assert_called_with('sudo -E env "PATH=$PATH" esptool.py ')
     assert m_sh.call_count == 1
-=======
->>>>>>> 2e76b9ec
 
 
 def test_show_data(mocker):
